#!/usr/bin/env python

import numpy
import scipy.signal as sig
import scipy.optimize
import scipy.integrate
import matplotlib.pyplot as plt
import copy
import lvm

# Nomenclature:
#
#   u    +----------+   y
# ------>|    G     |-------->
#        +----------+
#

def cumtrapz(sig, initialvalue=None):
    if initialvalue is not None:
        try:
            return scipy.integrate.cumtrapz(sig, initialvalue=initialvalue)
        except TypeError:
            pass
        integral = numpy.empty_like(sig)
        integral[0] = initialvalue
        integral[1:] = scipy.integrate.cumtrapz(sig)
        return integral
    else:
        return scipy.integrate.cumtrapz(sig)

def timeconstants(taus, gain=1):
    r = [gain]
    for tau in taus:
        r = numpy.convolve(r, [tau, 1])
    return r


class responsedata:
    """ Container for the response data of an experiment.
    """

    @staticmethod
<<<<<<< HEAD
    def fromfile(filename, stride=1):
=======
    def fromfile(filename):
>>>>>>> c2f40178
        """ Factory method: Create a responsedata object from a filename or file object
        """
        d = numpy.recfromcsv(filename)
        name = filename.name if hasattr(filename, 'name') else filename
        return responsedata(d.t, d.u, d.y, name + 'u-y', stride=1)

    def __init__(self, t, u, y, name=None, stride=1):
        # Some error checking for the unwary
        assert numpy.linalg.norm(numpy.diff(t, 2)) < 1e-9, \
               "Sampling period must be constant"
        assert t.size == u.size and t.size == y.size, \
               "Input vectors must all be the same size"

        # sampling period: first time step
        self.T = t[stride]

        self.t = t[::stride]
        self.u = u[::stride]
        self.y = y[::stride]

        if name is not None:
            self.name = name
        else:
            self.name = "u-y"
        self.du = numpy.gradient(u) / self.T
        self.dy = numpy.gradient(y) / self.T


    def resampled(self, stride=1):
        """ return a new object with data resampled at a particular stride
        Note that no interpolation is done.
        """

        return responsedata(self.t, self.u, self.y, name=self.name + '_resampled', stride=stride)

    def response(self, data):
        return self.t, self.y

    def plotresponse(self):
        plt.plot(self.t, self.u, self.t, self.y)
        plt.legend(['u', 'y'])


class systemwithtimeconstants:
<<<<<<< HEAD
    def __init__(self, tau_num, tau_den, gain=1, Dt=0):
=======
    def __init__(self, tau_num, tau_den, gain=1, timeadjustment=1, Dt=0):
>>>>>>> c2f40178
        self.tau_num = tau_num[:]
        self.tau_den = tau_den[:]
        self.gain = gain
        self.Dt = Dt
        self.G = sig.lti(timeconstants(tau_num, gain), timeconstants(tau_den))
        # obtain frequency response of transfer function
        self.w_tf, self.Gw_tf = sig.freqs(self.G.num, self.G.den)
        self.Gw_tf *= numpy.exp(-self.w_tf*1j*self.Dt)
<<<<<<< HEAD
=======
        self.timeadjustment = timeadjustment
>>>>>>> c2f40178

    def response(self, data):
        Gt, Gy, _ = sig.lsim(self.G, data.u, data.t)
        Gy = numpy.interp(Gt - self.Dt, Gt, Gy)
<<<<<<< HEAD
        return Gt, Gy
=======
        return Gt*self.timeadjustment, Gy
>>>>>>> c2f40178

    def bodemag(self):
        plt.loglog(self.w_tf, numpy.abs(self.Gw_tf))
        plt.xlabel('Frequency (rad/sec)')
        plt.ylabel('Magnitude')
        self.plotlines()

    def bodephase(self):
        plt.semilogx(self.w_tf, numpy.unwrap(numpy.angle(self.Gw_tf)))
        plt.xlabel('Frequency (rad/sec)')
        plt.ylabel('Phase')
        self.plotlines()

    def plotlines(self):
        for p in -self.G.poles:
            plt.axvline(p, color='r')
        for z in -self.G.zeros:
            plt.axvline(z, color='g')

    def __repr__(self):
        return "systemwithtimeconstants(%s, %s, gain=%s, Dt=%s)" % (self.tau_num, self.tau_den, self.gain, self.Dt)


class fitter:
    def __init__(self, data, initialsystem):
        """ Build a fitting problem, supplying data and an initial system guess.
        """
        self.data = data
        self.G0 = initialsystem
        self.G = copy.copy(self.G0)
        self.calcresponse()

    def error(self):
        return numpy.linalg.norm(self.data.y - self.y)

    def calcresponse(self):
        self.t, self.y = self.G.response(self.data)

    def gensystem(self, x):
        N = len(self.G0.tau_num)

        return systemwithtimeconstants(tau_num=x[:N],
                                       tau_den=x[N:-2],
                                       gain=x[-2],
                                       Dt=x[-1])

    def evalparameters(self, x):
        self.G = self.gensystem(x)
        self.calcresponse()

        return self.error()

    def fit(self):
        x0 = self.G0.tau_num + self.G0.tau_den + [self.G0.gain, self.G0.Dt]
        xopt = scipy.optimize.fmin(self.evalparameters, x0)
        self.G = self.gensystem(xopt)


class fft:
    """ class for handling the frequency response based on FFT """
    def __init__(self, data, w_cutoff, deriv=False):
        """ Note this is not the optimal way to calculate an approximate transfer function frequency response """

        self.data = data
        self.w_cutoff = w_cutoff
        self.deriv = deriv
        self.calc()

    def calc(self):
        if self.deriv:
            self.duw = numpy.fft.fft(self.data.du)
            self.dyw = numpy.fft.fft(self.data.dy)
            # Frequency response of output (division is like deconvolution)
            self.Gw = self.dyw/self.duw
        else:
            self.uw = numpy.fft.fft(self.data.u)
            self.yw = numpy.fft.fft(self.data.y)
            # Frequency response of output (division is like deconvolution)
            self.Gw = self.yw/self.uw

        # Find what frequencies the FFT was for
        self.N = self.Gw.size
        self.w = numpy.fft.fftfreq(self.N, d=self.data.T)*2*numpy.pi

        # Don't use the negative frequencies for Bode diagram
        self.useful = self.w >= 0
        self.w_useful = self.w[self.useful]
        self.Gw_useful = self.Gw[self.useful]

        # Filter out frequencies above the cutoff
        self.Gw_filtered = self.Gw*(numpy.abs(self.w) < self.w_cutoff)

        # Find system impulse response (time domain version of transfer function)
        self.impulse = numpy.real(numpy.fft.ifft(self.Gw_filtered))

    def response(self, data):
        # Find system response to input, taking only first bit
        return data.t, sig.convolve(data.u, self.impulse)[:data.t.size]

    def bodemag(self):
        plt.loglog(self.w_useful, numpy.abs(self.Gw_useful))
        plt.xlabel('Frequency (rad/sec)')
        plt.ylabel('Magnitude')
        self.plotlines()

    def bodephase(self):
        plt.semilogx(self.w_useful, numpy.unwrap(numpy.angle(self.Gw_useful)))
        plt.xlabel('Frequency (rad/sec)')
        plt.ylabel('Phase')
        self.plotlines()

    def plotlines(self):
        plt.axvline(self.w_cutoff)


def compare(data, sys, fft):
    # Magnitudes
    plt.subplot(3, 1, 1)
    sys.bodemag()
    fft.bodemag()
    plt.title(data.name)
    plt.legend(['Analytic', 'FFT'], 'best')

    # Phases
    plt.subplot(3, 1, 2)
    sys.bodephase()
    fft.bodephase()
    plt.ylim([-5, 0])
    plt.yticks(-numpy.arange(4)*numpy.pi/2)
    plt.grid()

    # Responses
    plt.subplot(3, 2, 5)
    plt.plot(data.t, data.u)
    for thing in [sys, fft, data]:
        plt.plot(*thing.response(data))
    plt.legend(['Input', 'Analytic', 'FFT', 'Data'], 'best')

    # Integrals of responses
    plt.subplot(3, 2, 6)
    plt.plot(data.t, cumtrapz(data.u, initialvalue=0))
    for thing in [sys, fft, data]:
        t, y = thing.response(data)
        plt.plot(t, cumtrapz(y, initialvalue=0))


if __name__ == "__main__":
    # load data from csv file
    import argparse
    parser = argparse.ArgumentParser(description='Fit linear model to impulse data')
    parser.add_argument('datafiles', nargs='+', type=argparse.FileType('r'),
                        help='Filenames to use in fit. Must be CSVs with three columns with labels t, u and y.')
    parser.add_argument('--num', default=[], nargs='+', type=float,
                        help='Numerator time constants')
    parser.add_argument('--den', default=[20], nargs='+', type=float,
                        help='Denominator time constants')
<<<<<<< HEAD
    parser.add_argument('--dt', default=0, type=float,
=======
    parser.add_argument('--dt', default=0, nargs=1, type=float,
>>>>>>> c2f40178
                        help='Dead time')
    parser.add_argument('--fit', default=False, action='store_true',
                        help='Run fitting routine to improve fit')
    parser.add_argument('--cutoff', default=1e-1, type=float,
                        help='Frequency cutoff for fft')
    parser.add_argument('--starttime', default=0, nargs=1, type=int,
                        help='Remove data before this time and re-stamp')
    parser.add_argument('--endtime', default=numpy.Inf, nargs=1, type=int,
                        help='Remove data after this time')
    parser.add_argument('--selectgood', default=False, action='store_true',
                        help='Select good data interactively')
    parser.add_argument('--save', default=False, action='store_true',
                        help='Save results to .pdf')
    parser.add_argument('--stride', default=1, type=int,
                        help='Resample data using this stride')
    args = parser.parse_args()

    for f in args.datafiles:
        if f.name.lower().endswith('csv'):
            data = responsedata.fromfile(f)
        elif f.name.lower().endswith('lvm'):
            l = lvm.lvm(f)
            data = responsedata(l.data.X_Value, l.data.Voltage_0,
                                l.data.Voltage, name=f.name, stride=args.stride)
            data.u -= data.u.min()
            data.y -= data.y.min()

        if args.selectgood:
            data.plotresponse()
            ((args.starttime, _), (args.endtime, _)) = plt.ginput(2)

        plt.figure()

        good = (data.t >= args.starttime) & (data.t <= args.endtime)
        data.t -= args.starttime
        data.t = data.t[good]
        data.u = data.u[good]
        data.y = data.y[good]
<<<<<<< HEAD

        G = systemwithtimeconstants(args.num, args.den, Dt=args.dt)
=======
        
        print args
        print args.dt
        
        G = systemwithtimeconstants(args.num, args.den, Dt=args.dt[0])
>>>>>>> c2f40178
        thefft = fft(data, args.cutoff)
        if args.fit:
            thefitter = fitter(data, G)
            thefitter.fit()
            G = thefitter.G
<<<<<<< HEAD

=======
        
>>>>>>> c2f40178
        print G

        compare(data, G, thefft)
        if args.save:
            plt.savefig(data.name + '.pdf')

    if not args.save:
        plt.show()<|MERGE_RESOLUTION|>--- conflicted
+++ resolved
@@ -40,11 +40,7 @@
     """
 
     @staticmethod
-<<<<<<< HEAD
     def fromfile(filename, stride=1):
-=======
-    def fromfile(filename):
->>>>>>> c2f40178
         """ Factory method: Create a responsedata object from a filename or file object
         """
         d = numpy.recfromcsv(filename)
@@ -89,11 +85,7 @@
 
 
 class systemwithtimeconstants:
-<<<<<<< HEAD
     def __init__(self, tau_num, tau_den, gain=1, Dt=0):
-=======
-    def __init__(self, tau_num, tau_den, gain=1, timeadjustment=1, Dt=0):
->>>>>>> c2f40178
         self.tau_num = tau_num[:]
         self.tau_den = tau_den[:]
         self.gain = gain
@@ -102,19 +94,11 @@
         # obtain frequency response of transfer function
         self.w_tf, self.Gw_tf = sig.freqs(self.G.num, self.G.den)
         self.Gw_tf *= numpy.exp(-self.w_tf*1j*self.Dt)
-<<<<<<< HEAD
-=======
-        self.timeadjustment = timeadjustment
->>>>>>> c2f40178
 
     def response(self, data):
         Gt, Gy, _ = sig.lsim(self.G, data.u, data.t)
         Gy = numpy.interp(Gt - self.Dt, Gt, Gy)
-<<<<<<< HEAD
         return Gt, Gy
-=======
-        return Gt*self.timeadjustment, Gy
->>>>>>> c2f40178
 
     def bodemag(self):
         plt.loglog(self.w_tf, numpy.abs(self.Gw_tf))
@@ -271,11 +255,7 @@
                         help='Numerator time constants')
     parser.add_argument('--den', default=[20], nargs='+', type=float,
                         help='Denominator time constants')
-<<<<<<< HEAD
     parser.add_argument('--dt', default=0, type=float,
-=======
-    parser.add_argument('--dt', default=0, nargs=1, type=float,
->>>>>>> c2f40178
                         help='Dead time')
     parser.add_argument('--fit', default=False, action='store_true',
                         help='Run fitting routine to improve fit')
@@ -314,26 +294,15 @@
         data.t = data.t[good]
         data.u = data.u[good]
         data.y = data.y[good]
-<<<<<<< HEAD
 
         G = systemwithtimeconstants(args.num, args.den, Dt=args.dt)
-=======
-        
-        print args
-        print args.dt
-        
-        G = systemwithtimeconstants(args.num, args.den, Dt=args.dt[0])
->>>>>>> c2f40178
+
         thefft = fft(data, args.cutoff)
         if args.fit:
             thefitter = fitter(data, G)
             thefitter.fit()
             G = thefitter.G
-<<<<<<< HEAD
-
-=======
-        
->>>>>>> c2f40178
+
         print G
 
         compare(data, G, thefft)
